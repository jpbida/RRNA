--- conflicted
+++ resolved
@@ -62,11 +62,7 @@
 Colors that should be used to highlight the sequences given in hl
 }
   \item{seqTF}{
-<<<<<<< HEAD
-  If sequence is a vector set as TRUE
-=======
 Unused argument included for backward compatibility 
->>>>>>> a4691421
 }
   \item{labTF}{
 TRUE/FALSE plot the legend
