--- conflicted
+++ resolved
@@ -39,21 +39,13 @@
 pk$bound[pk$pos==42]=20
 
 ### Create a CT file for testing ###
-<<<<<<< HEAD
 
-f = tempfile()
-write.table(pk[,c(1,4,2,3,6,5)],file=f,
-            row.names=FALSE,col.names=TRUE)
-
-ctfile=loadCt(f)
-=======
 ctfile = tempfile(fileext = ".ct")
 
 write.table(pk[,c(1,4,2,3,6,5)],file=ctfile,
             row.names=FALSE,col.names=TRUE)
 
 ctfile=loadCt(ctfile)
->>>>>>> a4691421
 
 ### Before using ct2coord you need to remove the pseudo knots ###
 
