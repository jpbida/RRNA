\name{bplfile}
\alias{bplfile}
\title{
Creates a bpl file from a coordinate file 
}
\description{
A bpl file can be created from a given coordinate file for inputing into other RNA visulatization programs
}
\usage{
bplfile(dat, name)
}
\arguments{
  \item{dat}{
Coordinate file created by ct2coord or loadCoords functions 
\code{
ct=makeCt("((((...))))","AAAACCCUUUU")
### Create the coordinate file ###
dat=ct2coord(ct)
}
}
  \item{name}{
Name of the file outputed 
}
}
\value{
Creates the file with the given "name"
}
\author{
JP Bida
}
\examples{
ct=makeCt("((((...))))","AAAACCCUUUU")
### Create the coordinate file ###
dat=ct2coord(ct)

<<<<<<< HEAD
bplfile(dat,tempfile())
=======
bplfile = tempfile(fileext = ".bpl") 

bplfile(dat,bplfile)

>>>>>>> a4691421
}
\keyword{ RNA }
\keyword{ bpl }% __ONLY ONE__ keyword per line<|MERGE_RESOLUTION|>--- conflicted
+++ resolved
@@ -33,14 +33,7 @@
 ### Create the coordinate file ###
 dat=ct2coord(ct)
 
-<<<<<<< HEAD
-bplfile(dat,tempfile())
-=======
-bplfile = tempfile(fileext = ".bpl") 
-
-bplfile(dat,bplfile)
-
->>>>>>> a4691421
+bplfile(dat,tempfile(fileext = ".bpl"))
 }
 \keyword{ RNA }
 \keyword{ bpl }% __ONLY ONE__ keyword per line