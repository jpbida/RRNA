--- conflicted
+++ resolved
@@ -1,8 +1,7 @@
 Package: RRNA
 Type: Package
-<<<<<<< HEAD
 Title: Secondary Structure Plotting for RNA
-Version: 1.1
+Version: 1.3
 Date: 2024-04-24
 Authors@R: c(person("JP", "Bida", 
                     email="bida.john@gmail.com", 
@@ -11,14 +10,5 @@
                     email="jlp76@cam.ac.uk", 
                     role=c("aut","ctb"),
                     comment = c(ORCID = "0000-0001-6554-5667")))
-=======
-Title: Secondary Structure Plotting for RNA 
-Version: 1.2
-Date: 2015-07-27
-Author: JP Bida
-Maintainer: JP Bida <bida.john@gmail.com>
->>>>>>> a4691421
 Description: Functions for creating and manipulating RNA secondary structure plots.
-License: GPL-3
-NeedsCompilation: no
-Packaged: 2024-04-24 10:45:18 UTC; jp+License: GPL-3